--- conflicted
+++ resolved
@@ -20,13 +20,6 @@
 #include <boost/algorithm/string.hpp>
 #include <boost/chrono.hpp>
 #include <boost/signals2/connection.hpp>
-<<<<<<< HEAD
-#include <boost/thread/thread.hpp>
-#include <boost/atomic/atomic.hpp>
-#include <boost/thread/mutex.hpp>
-#include <boost/thread/condition_variable.hpp>
-=======
->>>>>>> 9574a1fa
 
 #include <queue>
 
@@ -409,13 +402,6 @@
         producer->trx_kafka_sendmsg(KAFKA_TRX_ACCEPT, (char *) trx_json.c_str());
     }
 
-<<<<<<< HEAD
-   const auto& trx = t->packed_trx;
-   string trx_json = fc::json::to_string( trx );
-   //elog("trx_json: ${e}",("e",trx_json));
-   producer->trx_kafka_sendmsg(KAFKA_TRX_ACCEPT,(char*)trx_json.c_str());
-
-=======
     void kafka_plugin_impl::_process_applied_transaction(const chain::transaction_trace_ptr &t) {
         // elog(">>>> step 3");
         // uint64_t time = (t.block_time.time_since_epoch().count() / 1000);
@@ -446,7 +432,6 @@
                 auto sendRst = producer->trx_kafka_sendmsg(KAFKA_TRX_TRANSFER, (char *) transfer_json.c_str());
             }
         }
->>>>>>> 9574a1fa
     }
 
     void
@@ -558,39 +543,6 @@
             }
         }
     }
-<<<<<<< HEAD
-}
-
-
-    void kafka_plugin_impl::_process_accepted_block( const chain::block_state_ptr& bs )
-    {
-    }
-
-    void kafka_plugin_impl::_process_irreversible_block(const chain::block_state_ptr& bs)
-    {
-    }
-
-    kafka_plugin_impl::kafka_plugin_impl()
-    :producer(new kafka_producer)
-    {
-    }
-
-    kafka_plugin_impl::~kafka_plugin_impl() {
-       if (!startup) {
-          try {
-             ilog( "kafka_db_plugin shutdown in process please be patient this can take a few minutes" );
-             done = true;
-             condition.notify_one();
-
-             consume_thread.join();
-             producer->trx_kafka_destroy();
-          } catch( std::exception& e ) {
-             elog( "Exception on kafka_plugin shutdown of consume thread: ${e}", ("e", e.what()));
-          }
-       }
-    }
-=======
->>>>>>> 9574a1fa
 
     void kafka_plugin_impl::init() {
         ilog("starting kafka plugin thread");
@@ -647,27 +599,6 @@
                     transfer_trx_topic = (char *) (options.at("transfer_trx_topic").as<std::string>().c_str());
                     elog("transfer_trx_topic:${j}", ("j", transfer_trx_topic));
                 }
-<<<<<<< HEAD
-                  
-          if(0!=my->producer->trx_kafka_init(brokers_str,accept_trx_topic,applied_trx_topic,transfer_trx_topic)){
-            elog("trx_kafka_init fail");
-          }else{
-            elog("trx_kafka_init ok");
-          }
-   	  }
-
-        if (options.count("kafka-uri")) {
-            ilog("initializing kafka_plugin");
-            my->configured = true;
-
-                if( options.count( "kafka-queue-size" )) {
-                    my->queue_size = options.at( "kafka-queue-size" ).as<uint32_t>();
-                }
-                if( options.count( "kafka-block-start" )) {
-                    my->start_block_num = options.at( "kafka-block-start" ).as<uint32_t>();
-                }
-                if( my->start_block_num == 0 ) {
-=======
 
                 if (0 != my->producer->trx_kafka_init(brokers_str, accept_trx_topic, applied_trx_topic,
                                                       transfer_trx_topic)) {
@@ -688,7 +619,6 @@
                     my->start_block_num = options.at("kafka-block-start").as<uint32_t>();
                 }
                 if (my->start_block_num == 0) {
->>>>>>> 9574a1fa
                     my->start_block_reached = true;
                 }
 
@@ -699,21 +629,6 @@
                 auto &chain = my->chain_plug->chain();
                 my->chain_id.emplace(chain.get_chain_id());
 
-<<<<<<< HEAD
-                my->accepted_block_connection.emplace( chain.accepted_block.connect( [&]( const chain::block_state_ptr& bs ) {
-                            my->accepted_block(bs);
-                        }));
-
-                my->irreversible_block_connection.emplace(
-                        chain.irreversible_block.connect([&](const chain::block_state_ptr &bs) {
-                            my->applied_irreversible_block(bs);
-                        }));
-
-                my->accepted_transaction_connection.emplace(
-                        chain.accepted_transaction.connect([&](const chain::transaction_metadata_ptr &t) {
-                            my->accepted_transaction(t);
-                        }));
-=======
                 // my->accepted_block_connection.emplace(
                 //         chain.accepted_block.connect([&](const chain::block_state_ptr &bs) {
                 //             my->accepted_block(bs);
@@ -729,7 +644,6 @@
                 //             my->accepted_transaction(t);
                 //         }));
 
->>>>>>> 9574a1fa
                 my->applied_transaction_connection.emplace(
                     chain.applied_transaction.connect(
                         [&](std::tuple<const chain::transaction_trace_ptr &, const chain::signed_transaction &> t) {
@@ -739,13 +653,8 @@
                 );
                 my->init();
             } else {
-<<<<<<< HEAD
-                wlog( "eosio::kafka_plugin configured, but no --kafka-uri specified." );
-                wlog( "kafka_plugin disabled." );
-=======
                 wlog("eosio::kafka_plugin configured, but no --kafka-uri specified.");
                 wlog("kafka_plugin disabled.");
->>>>>>> 9574a1fa
             }
 
         }
